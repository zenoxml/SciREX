*.sh
# pycache
__pycache__/
fastvpinns.egg-info
*.pyc

# tests/test_dump
test_dump/

# build
build/

# dist
dist/

# docs build
docs/_build/
site/

# add vtk and mesh files
*.vtk
*.msh

# Html
htmlcov/

fastvpinns.egg-info/

#ignore output files
examples/**/output/
examples/**/output_*
examples/**/__pycache__/

output/*


# pytest 
*.vtk
*.msh
sensor_points.png
.egg-info/

#result files
# examples/**/*.png # as the README.md uses png image files
examples/**/sensor_points.png

# Optuna files
*.sqlite3
*.db

# virtual env
bin/
lib/
lib64/
include/
share/
etc/

# egg-info
*.egg-info
*.egg-info/

pyte

# DS_Store
.DS_Store

#.benchmarks
.benchmarks/

# .pytest_cache
.pytest_cache/

pyvenv.cfg

# Any png files within the examples directory
examples/**/*.png

# All png in the root directory
*.png

# remove all folders which has output in their name
output/

<<<<<<< HEAD
results.png"main.py" 
=======
results.png
lib64
>>>>>>> 25125a23
<|MERGE_RESOLUTION|>--- conflicted
+++ resolved
@@ -82,9 +82,7 @@
 # remove all folders which has output in their name
 output/
 
-<<<<<<< HEAD
-results.png"main.py" 
-=======
 results.png
 lib64
->>>>>>> 25125a23
+
+results.png"main.py" 