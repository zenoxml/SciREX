# Copyright (c) 2024 Zenteiq Aitech Innovations Private Limited and
# AiREX Lab, Indian Institute of Science, Bangalore.
# All rights reserved.
#
# This file is part of SciREX
# (Scientific Research and Engineering eXcellence Platform),
# developed jointly by Zenteiq Aitech Innovations and AiREX Lab
# under the guidance of Prof. Sashikumaar Ganesan.
#
# Licensed under the Apache License, Version 2.0 (the "License");
# you may not use this file except in compliance with the License.
# You may obtain a copy of the License at
#
#     http://www.apache.org/licenses/LICENSE-2.0
#
# Unless required by applicable law or agreed to in writing, software
# distributed under the License is distributed on an "AS IS" BASIS,
# WITHOUT WARRANTIES OR CONDITIONS OF ANY KIND, either express or implied.
# See the License for the specific language governing permissions and
# limitations under the License.
#
# For any clarifications or special considerations,
# please contact: contact@scirex.org

"""
Module: dbscan.py

<<<<<<< HEAD
This module provides multiple DBSCAN clustering implementations in SciREX:
=======
    This module provides a DBSCAN (Density-Based Spatial Clustering of Applications with Noise)
    implementation.
>>>>>>> 25125a23

- Dbscan (Plain CPU-based DBSCAN using scikit-learn)
- DbscanIntel (Intel-patched scikit-learn DBSCAN, requires sklearnex)
- DbscanGPU (RAPIDS cuML DBSCAN on GPU, optionally using a GPU-based
             silhouette method from base.py)

Each class inherits from the shared Clustering base for consistent:
    - Data loading/preprocessing
    - PCA-based 2D plotting
    - CPU-based silhouette defaults
    - Optional GPU-based silhouette in silhouette_gpu(...)

Dependencies:
    - scirex.core.ml.unsupervised.clustering.base (Clustering base)
    - scikit-learn or scikit-learn-intelex for CPU/Intel
    - rapids (cudf, cupy, cuml) for GPU-based DBSCAN if desired

Authors:
    - Palakurthi Raja Karthik (kraja@iisc.ac.in)
    - Debajyoti Sahoo (debajyotis@iisc.ac.in, initial version for KMeans)
    - Additional references & contributions from the SciREX development team

Version Info:
    - 30/Dec/2024: Hardware Optimized version with both CPU & GPU approaches
"""
<<<<<<< HEAD

=======
# Standard library imports
>>>>>>> 25125a23
from typing import Dict, Any, Optional
import numpy as np
from sklearn.cluster import DBSCAN as SkDBSCAN
from sklearn.neighbors import NearestNeighbors as SkNearestNeighbors
from .base import Clustering

class Dbscan(Clustering):
<<<<<<< HEAD
    def __init__(self, eps: Optional[float] = None, min_samples: Optional[int] = None, random_state: int = 42) -> None:
        super().__init__("dbscan", random_state)
        self.eps = eps
        self.min_samples = min_samples
        self.n_clusters: Optional[int] = None
        self.n_noise: Optional[int] = None
        self.model: Optional[SkDBSCAN] = None

    def fit(self, X: np.ndarray) -> None:
        X = X.astype(np.float32, copy=False)
        n_samples = X.shape[0]

        if self.min_samples is None:
            import math
            self.min_samples = max(5, int(math.log2(n_samples)) + 1)

        if self.eps is None:
            rng = np.random.default_rng(self.random_state)
            sample_size = min(n_samples, 1000)

            # Efficient sampling method using permutation instead of choice
            indices = rng.permutation(n_samples)[:sample_size]
            X_sample = X[indices]

            if len(X_sample) < self.min_samples:
                raise ValueError(
                    f"Sample size is less than the required min_samples={self.min_samples}. "
                    "Increase the sample size or reduce min_samples."
                )

            nbrs = SkNearestNeighbors(n_neighbors=self.min_samples, algorithm="auto")
            nbrs.fit(X_sample)
            distances, _ = nbrs.kneighbors(X_sample)
            k_distances = distances[:, -1]
            self.eps = float(np.median(k_distances))

        self.model = SkDBSCAN(
            eps=self.eps,
            min_samples=self.min_samples,
            metric="euclidean",
            algorithm="auto",
            n_jobs=-1
        )
        labels = self.model.fit_predict(X)
        self.labels = labels

        self.n_clusters = len(set(labels)) - (1 if -1 in labels else 0)
        self.n_noise = int(np.sum(labels == -1))

    def get_model_params(self) -> Dict[str, Any]:
        return {
            "model_type": self.model_type,
            "eps": self.eps,
            "min_samples": self.min_samples,
            "n_clusters": self.n_clusters,
            "n_noise": self.n_noise,
        }

class DbscanIntel(Clustering):
    def __init__(self, eps: Optional[float] = None, min_samples: Optional[int] = None, random_state: int = 42) -> None:
        try:
            import sklearnex
            if not hasattr(sklearnex, "patch_sklearn"):
                raise ImportError("sklearnex module does not have 'patch_sklearn'. Ensure sklearnex is correctly installed.")
            from sklearnex import patch_sklearn
            patch_sklearn()
        except ImportError as e:
            raise ImportError("DbscanIntel requires 'scikit-learn-intelex'.") from e

        super().__init__("dbscan_intel", random_state)
        self.eps = eps
        self.min_samples = min_samples
        self.n_clusters: Optional[int] = None
        self.n_noise: Optional[int] = None
        self.model: Optional[SkDBSCAN] = None

    def fit(self, X: np.ndarray) -> None:
        X = X.astype(np.float32, copy=False)
        n_samples = X.shape[0]
        import math

        if self.min_samples is None:
            self.min_samples = max(5, int(math.log2(n_samples)) + 1)

        if self.eps is None:
            rng = np.random.default_rng(self.random_state)
            sample_size = min(n_samples, 1000)

            # Efficient sampling method using permutation instead of choice
            indices = rng.permutation(n_samples)[:sample_size]
            X_sample = X[indices]

            if len(X_sample) < self.min_samples:
                raise ValueError(
                    f"Sample size is less than the required min_samples={self.min_samples}. "
                    "Increase the sample size or reduce min_samples."
                )

            nbrs = SkNearestNeighbors(n_neighbors=self.min_samples, algorithm="auto")
            nbrs.fit(X_sample)
            distances, _ = nbrs.kneighbors(X_sample)
            k_distances = distances[:, -1]
            self.eps = float(np.median(k_distances))

        from sklearn.cluster import DBSCAN as IntelDBSCAN
        self.model = IntelDBSCAN(
            eps=self.eps,
            min_samples=self.min_samples,
            metric="euclidean",
            algorithm="auto",
            n_jobs=-1
        )
        labels = self.model.fit_predict(X)
        self.labels = labels

        self.n_clusters = len(set(labels)) - (1 if -1 in labels else 0)
        self.n_noise = int(np.sum(labels == -1))

    def get_model_params(self) -> Dict[str, Any]:
        return {
            "model_type": self.model_type,
            "eps": self.eps,
            "min_samples": self.min_samples,
            "n_clusters": self.n_clusters,
            "n_noise": self.n_noise,
        }

class DbscanGPU(Clustering):
    def __init__(self, eps: float = 0.5, min_samples: int = 5, random_state: int = 42) -> None:
        super().__init__("dbscan_gpu", random_state)
        self.eps = eps
        self.min_samples = min_samples
        self.n_clusters: Optional[int] = None
        self.n_noise: Optional[int] = None
        self.model = None

    def fit(self, X: np.ndarray) -> None:
        try:
            from cuml.cluster import DBSCAN as CuDBSCAN
            import cuml
            cuda_version = cuml.__cuda_version__
            if cuda_version < "11.0":
                raise ImportError(
                    f"Incompatible CUDA version ({cuda_version}). Upgrade to CUDA 11.0 or newer for RAPIDS cuML compatibility."
                )
        except ImportError as exc:
            raise ImportError("DbscanGPU requires RAPIDS cuML libraries.") from exc

        X_cupy = self.prepare_gpu_data(X)
        self.model = CuDBSCAN(eps=self.eps, min_samples=self.min_samples)
        labels_cupy = self.model.fit_predict(X_cupy)

        labels = labels_cupy.get()
        self.labels = labels

        self.n_clusters = len(set(labels)) - (1 if -1 in labels else 0)
        self.n_noise = np.count_nonzero(labels == -1)

    def get_model_params(self) -> Dict[str, Any]:
=======
    """
    DBSCAN clustering algorithm with optional automatic estimation of `eps` and `min_samples`.

    Attributes:
        eps (Optional[float]):
            If provided, use this neighborhood distance for DBSCAN.
        min_samples (Optional[int]):
            If provided, use this minimum samples count for a point to be considered a core point.
        labels (Optional[np.ndarray]):
            Cluster labels for each data point after fitting.
        n_clusters_ (Optional[int]):
            The number of clusters found (excluding noise).
        n_noise_ (Optional[int]):
            The number of noise points labeled as -1.
    """

    def __init__(
        self, eps: Optional[float] = None, min_samples: Optional[int] = None
    ) -> None:
        """
        Initialize the Dbscan clustering class.

        Args:
            eps (Optional[float], optional):
                User-defined neighborhood distance. If None, auto-estimation is used.
            min_samples (Optional[int], optional):
                User-defined min_samples. If None, auto-estimation is used.
        """
        super().__init__("dbscan")
        self.eps = eps
        self.min_samples = min_samples

        # Final results after fitting
        self.labels: Optional[np.ndarray] = None
        self.n_clusters_: Optional[int] = None
        self.n_noise_: Optional[int] = None
        self.model: Optional[DBSCAN] = None

    def _estimate_params(self, X: np.ndarray) -> None:
        """
        Estimate eps and min_samples if they are not already set by the user,
        using a heuristic approach:
          - min_samples = max(5, floor(log2(n)) + 1)
          - eps = median distance to the 'min_samples-th' nearest neighbor
        """
        n_samples = X.shape[0]
        rng = np.random.default_rng(self.random_state)

        # Estimate min_samples if not set by user
        if self.min_samples is None:
            auto_min_samples = max(5, int(np.log2(n_samples)) + 1)
            self.min_samples = auto_min_samples
        else:
            auto_min_samples = self.min_samples

        # Estimate eps if not set by user
        if self.eps is None:
            # Subsample for distance estimation
            sample_size = min(1000, n_samples)
            indices = rng.choice(n_samples, sample_size, replace=False)
            X_sample = X[indices]

            # Compute the distance to the (min_samples)-th neighbor
            nbrs = NearestNeighbors(n_neighbors=auto_min_samples)
            nbrs.fit(X_sample)
            distances, _ = nbrs.kneighbors(X_sample)
            k_distances = distances[:, -1]

            auto_eps = float(np.median(k_distances))
            self.eps = auto_eps

        print("Auto-estimated parameters:")
        print(f"eps = {self.eps:.4f}, min_samples = {self.min_samples}")

    def fit(self, X: np.ndarray) -> None:
        """
        Fit the DBSCAN model to the data.

        If eps or min_samples are None, a heuristic is used to estimate them.
        The resulting DBSCAN model is stored in self.model, along with labels,
        cluster count, and noise count.

        Args:
            X (np.ndarray): Input data of shape (n_samples, n_features).
        """
        X = X.astype(np.float32, copy=False)

        # If user didn't provide eps or min_samples, estimate them
        if self.eps is None or self.min_samples is None:
            self._estimate_params(X)
        else:
            print(
                f"Using user-defined eps = {self.eps}, min_samples = {self.min_samples}"
            )

        # fit DBSCAN
        self.model = DBSCAN(eps=self.eps, min_samples=self.min_samples)
        self.labels = self.model.fit_predict(X)

        # Count clusters (excluding noise)
        self.n_clusters_ = len(set(self.labels)) - (1 if -1 in self.labels else 0)
        self.n_noise_ = np.count_nonzero(self.labels == -1)

        print(f"\nDBSCAN fitted with eps={self.eps}, min_samples={self.min_samples}")

    def get_model_params(self) -> Dict[str, Any]:
        """
        Retrieve key parameters and results from the fitted DBSCAN model.

        Returns:
            Dict[str, Any]:
                - model_type (str): "dbscan"
                - eps (float): The final eps used
                - min_samples (int): The final min_samples used
                - n_clusters (int): Number of clusters found (excluding noise)
                - n_noise (int): Number of noise points (-1 label)
        """
>>>>>>> 25125a23
        return {
            "eps": self.eps,
            "min_samples": self.min_samples,
<<<<<<< HEAD
            "n_clusters": self.n_clusters,
            "n_noise": self.n_noise,
=======
            "n_clusters": self.n_clusters_,
            "n_noise": self.n_noise_,
>>>>>>> 25125a23
        }<|MERGE_RESOLUTION|>--- conflicted
+++ resolved
@@ -25,23 +25,14 @@
 """
 Module: dbscan.py
 
-<<<<<<< HEAD
-This module provides multiple DBSCAN clustering implementations in SciREX:
-=======
     This module provides a DBSCAN (Density-Based Spatial Clustering of Applications with Noise)
-    implementation.
->>>>>>> 25125a23
+    implementation using scikit-learn's DBSCAN class.
 
-- Dbscan (Plain CPU-based DBSCAN using scikit-learn)
-- DbscanIntel (Intel-patched scikit-learn DBSCAN, requires sklearnex)
-- DbscanGPU (RAPIDS cuML DBSCAN on GPU, optionally using a GPU-based
-             silhouette method from base.py)
+    It includes an optional automated heuristic for estimating `eps` and `min_samples`
+    by analyzing neighborhood distances. The user can override these defaults before fitting.
 
-Each class inherits from the shared Clustering base for consistent:
-    - Data loading/preprocessing
-    - PCA-based 2D plotting
-    - CPU-based silhouette defaults
-    - Optional GPU-based silhouette in silhouette_gpu(...)
+    Classes:
+        Dbscan: Implements DBSCAN with a simple heuristic for `eps` and `min_samples`.
 
 Dependencies:
     - scirex.core.ml.unsupervised.clustering.base (Clustering base)
@@ -56,11 +47,8 @@
 Version Info:
     - 30/Dec/2024: Hardware Optimized version with both CPU & GPU approaches
 """
-<<<<<<< HEAD
 
-=======
 # Standard library imports
->>>>>>> 25125a23
 from typing import Dict, Any, Optional
 import numpy as np
 from sklearn.cluster import DBSCAN as SkDBSCAN
@@ -68,293 +56,89 @@
 from .base import Clustering
 
 class Dbscan(Clustering):
-<<<<<<< HEAD
-    def __init__(self, eps: Optional[float] = None, min_samples: Optional[int] = None, random_state: int = 42) -> None:
-        super().__init__("dbscan", random_state)
-        self.eps = eps
-        self.min_samples = min_samples
-        self.n_clusters: Optional[int] = None
-        self.n_noise: Optional[int] = None
-        self.model: Optional[SkDBSCAN] = None
-
-    def fit(self, X: np.ndarray) -> None:
-        X = X.astype(np.float32, copy=False)
-        n_samples = X.shape[0]
-
-        if self.min_samples is None:
-            import math
-            self.min_samples = max(5, int(math.log2(n_samples)) + 1)
-
-        if self.eps is None:
-            rng = np.random.default_rng(self.random_state)
-            sample_size = min(n_samples, 1000)
-
-            # Efficient sampling method using permutation instead of choice
-            indices = rng.permutation(n_samples)[:sample_size]
-            X_sample = X[indices]
-
-            if len(X_sample) < self.min_samples:
-                raise ValueError(
-                    f"Sample size is less than the required min_samples={self.min_samples}. "
-                    "Increase the sample size or reduce min_samples."
-                )
-
-            nbrs = SkNearestNeighbors(n_neighbors=self.min_samples, algorithm="auto")
-            nbrs.fit(X_sample)
-            distances, _ = nbrs.kneighbors(X_sample)
-            k_distances = distances[:, -1]
-            self.eps = float(np.median(k_distances))
-
-        self.model = SkDBSCAN(
-            eps=self.eps,
-            min_samples=self.min_samples,
-            metric="euclidean",
-            algorithm="auto",
-            n_jobs=-1
-        )
-        labels = self.model.fit_predict(X)
-        self.labels = labels
-
-        self.n_clusters = len(set(labels)) - (1 if -1 in labels else 0)
-        self.n_noise = int(np.sum(labels == -1))
-
-    def get_model_params(self) -> Dict[str, Any]:
-        return {
-            "model_type": self.model_type,
-            "eps": self.eps,
-            "min_samples": self.min_samples,
-            "n_clusters": self.n_clusters,
-            "n_noise": self.n_noise,
-        }
-
-class DbscanIntel(Clustering):
-    def __init__(self, eps: Optional[float] = None, min_samples: Optional[int] = None, random_state: int = 42) -> None:
-        try:
-            import sklearnex
-            if not hasattr(sklearnex, "patch_sklearn"):
-                raise ImportError("sklearnex module does not have 'patch_sklearn'. Ensure sklearnex is correctly installed.")
-            from sklearnex import patch_sklearn
-            patch_sklearn()
-        except ImportError as e:
-            raise ImportError("DbscanIntel requires 'scikit-learn-intelex'.") from e
-
-        super().__init__("dbscan_intel", random_state)
-        self.eps = eps
-        self.min_samples = min_samples
-        self.n_clusters: Optional[int] = None
-        self.n_noise: Optional[int] = None
-        self.model: Optional[SkDBSCAN] = None
-
-    def fit(self, X: np.ndarray) -> None:
-        X = X.astype(np.float32, copy=False)
-        n_samples = X.shape[0]
-        import math
-
-        if self.min_samples is None:
-            self.min_samples = max(5, int(math.log2(n_samples)) + 1)
-
-        if self.eps is None:
-            rng = np.random.default_rng(self.random_state)
-            sample_size = min(n_samples, 1000)
-
-            # Efficient sampling method using permutation instead of choice
-            indices = rng.permutation(n_samples)[:sample_size]
-            X_sample = X[indices]
-
-            if len(X_sample) < self.min_samples:
-                raise ValueError(
-                    f"Sample size is less than the required min_samples={self.min_samples}. "
-                    "Increase the sample size or reduce min_samples."
-                )
-
-            nbrs = SkNearestNeighbors(n_neighbors=self.min_samples, algorithm="auto")
-            nbrs.fit(X_sample)
-            distances, _ = nbrs.kneighbors(X_sample)
-            k_distances = distances[:, -1]
-            self.eps = float(np.median(k_distances))
-
-        from sklearn.cluster import DBSCAN as IntelDBSCAN
-        self.model = IntelDBSCAN(
-            eps=self.eps,
-            min_samples=self.min_samples,
-            metric="euclidean",
-            algorithm="auto",
-            n_jobs=-1
-        )
-        labels = self.model.fit_predict(X)
-        self.labels = labels
-
-        self.n_clusters = len(set(labels)) - (1 if -1 in labels else 0)
-        self.n_noise = int(np.sum(labels == -1))
-
-    def get_model_params(self) -> Dict[str, Any]:
-        return {
-            "model_type": self.model_type,
-            "eps": self.eps,
-            "min_samples": self.min_samples,
-            "n_clusters": self.n_clusters,
-            "n_noise": self.n_noise,
-        }
-
-class DbscanGPU(Clustering):
-    def __init__(self, eps: float = 0.5, min_samples: int = 5, random_state: int = 42) -> None:
-        super().__init__("dbscan_gpu", random_state)
-        self.eps = eps
-        self.min_samples = min_samples
-        self.n_clusters: Optional[int] = None
-        self.n_noise: Optional[int] = None
-        self.model = None
-
-    def fit(self, X: np.ndarray) -> None:
-        try:
-            from cuml.cluster import DBSCAN as CuDBSCAN
-            import cuml
-            cuda_version = cuml.__cuda_version__
-            if cuda_version < "11.0":
-                raise ImportError(
-                    f"Incompatible CUDA version ({cuda_version}). Upgrade to CUDA 11.0 or newer for RAPIDS cuML compatibility."
-                )
-        except ImportError as exc:
-            raise ImportError("DbscanGPU requires RAPIDS cuML libraries.") from exc
-
-        X_cupy = self.prepare_gpu_data(X)
-        self.model = CuDBSCAN(eps=self.eps, min_samples=self.min_samples)
-        labels_cupy = self.model.fit_predict(X_cupy)
-
-        labels = labels_cupy.get()
-        self.labels = labels
-
-        self.n_clusters = len(set(labels)) - (1 if -1 in labels else 0)
-        self.n_noise = np.count_nonzero(labels == -1)
-
-    def get_model_params(self) -> Dict[str, Any]:
-=======
     """
     DBSCAN clustering algorithm with optional automatic estimation of `eps` and `min_samples`.
 
     Attributes:
-        eps (Optional[float]):
-            If provided, use this neighborhood distance for DBSCAN.
-        min_samples (Optional[int]):
-            If provided, use this minimum samples count for a point to be considered a core point.
-        labels (Optional[np.ndarray]):
-            Cluster labels for each data point after fitting.
-        n_clusters_ (Optional[int]):
-            The number of clusters found (excluding noise).
-        n_noise_ (Optional[int]):
-            The number of noise points labeled as -1.
+        eps (Optional[float]): The maximum neighborhood distance after estimation/user input.
+        min_samples (Optional[int]): The number of samples in a neighborhood for
+                                     a point to be considered a core point.
+        n_clusters (Optional[int]): The number of clusters found (excluding noise).
+        n_noise (Optional[int]): The number of noise points labeled as -1 by DBSCAN.
     """
 
-    def __init__(
-        self, eps: Optional[float] = None, min_samples: Optional[int] = None
-    ) -> None:
+    def __init__(self) -> None:
         """
-        Initialize the Dbscan clustering class.
+        Initialize the DBSCAN clustering model.
+
+        By default, `eps` and `min_samples` are not set until the user calls `.fit(...)`.
+        The final values are determined by a heuristic (plus optional user override).
+        """
+        super().__init__("dbscan")
+        self.eps: Optional[float] = None
+        self.min_samples: Optional[int] = None
+        self.n_clusters: Optional[int] = None
+        self.n_noise: Optional[int] = None
+
+    def fit(self, X: np.ndarray) -> None:
+        """
+        Fit the DBSCAN model to the data with a heuristic approach to determine eps and min_samples.
 
         Args:
-            eps (Optional[float], optional):
-                User-defined neighborhood distance. If None, auto-estimation is used.
-            min_samples (Optional[int], optional):
-                User-defined min_samples. If None, auto-estimation is used.
+            X (np.ndarray): Input data array of shape (n_samples, n_features).
         """
-        super().__init__("dbscan")
-        self.eps = eps
-        self.min_samples = min_samples
-
-        # Final results after fitting
-        self.labels: Optional[np.ndarray] = None
-        self.n_clusters_: Optional[int] = None
-        self.n_noise_: Optional[int] = None
-        self.model: Optional[DBSCAN] = None
-
-    def _estimate_params(self, X: np.ndarray) -> None:
-        """
-        Estimate eps and min_samples if they are not already set by the user,
-        using a heuristic approach:
-          - min_samples = max(5, floor(log2(n)) + 1)
-          - eps = median distance to the 'min_samples-th' nearest neighbor
-        """
+        X = X.astype(np.float32, copy=False)
         n_samples = X.shape[0]
         rng = np.random.default_rng(self.random_state)
 
-        # Estimate min_samples if not set by user
-        if self.min_samples is None:
-            auto_min_samples = max(5, int(np.log2(n_samples)) + 1)
-            self.min_samples = auto_min_samples
-        else:
-            auto_min_samples = self.min_samples
+        # Heuristic for min_samples
+        self.min_samples = max(5, int(np.log2(n_samples)) + 1)
 
-        # Estimate eps if not set by user
-        if self.eps is None:
-            # Subsample for distance estimation
-            sample_size = min(1000, n_samples)
-            indices = rng.choice(n_samples, sample_size, replace=False)
-            X_sample = X[indices]
+        # Subsample for k-distance estimation
+        sample_size = min(1000, n_samples)
+        indices = rng.choice(n_samples, sample_size, replace=False)
+        X_sample = X[indices]
 
-            # Compute the distance to the (min_samples)-th neighbor
-            nbrs = NearestNeighbors(n_neighbors=auto_min_samples)
-            nbrs.fit(X_sample)
-            distances, _ = nbrs.kneighbors(X_sample)
-            k_distances = distances[:, -1]
+        # Compute k-distance (k = min_samples)
+        nbrs = SkNearestNeighbors(n_neighbors=self.min_samples)
+        nbrs.fit(X_sample)
+        distances, _ = nbrs.kneighbors(X_sample)
+        k_distances = distances[
+            :, -1
+        ]  # Distance to the min_samples-th nearest neighbor
+        self.eps = float(np.median(k_distances))
 
-            auto_eps = float(np.median(k_distances))
-            self.eps = auto_eps
-
-        print("Auto-estimated parameters:")
+        print("Estimated parameters from heuristic:")
         print(f"eps = {self.eps:.4f}, min_samples = {self.min_samples}")
 
-    def fit(self, X: np.ndarray) -> None:
-        """
-        Fit the DBSCAN model to the data.
-
-        If eps or min_samples are None, a heuristic is used to estimate them.
-        The resulting DBSCAN model is stored in self.model, along with labels,
-        cluster count, and noise count.
-
-        Args:
-            X (np.ndarray): Input data of shape (n_samples, n_features).
-        """
-        X = X.astype(np.float32, copy=False)
-
-        # If user didn't provide eps or min_samples, estimate them
-        if self.eps is None or self.min_samples is None:
-            self._estimate_params(X)
-        else:
-            print(
-                f"Using user-defined eps = {self.eps}, min_samples = {self.min_samples}"
-            )
-
-        # fit DBSCAN
-        self.model = DBSCAN(eps=self.eps, min_samples=self.min_samples)
+        # Fit DBSCAN
+        self.model = SkDBSCAN(eps=self.eps, min_samples=self.min_samples)
         self.labels = self.model.fit_predict(X)
 
-        # Count clusters (excluding noise)
-        self.n_clusters_ = len(set(self.labels)) - (1 if -1 in self.labels else 0)
-        self.n_noise_ = np.count_nonzero(self.labels == -1)
+        # Compute the number of clusters (excluding noise)
+        self.n_clusters = len(set(self.labels)) - (1 if -1 in self.labels else 0)
+        self.n_noise = np.count_nonzero(self.labels == -1)
 
-        print(f"\nDBSCAN fitted with eps={self.eps}, min_samples={self.min_samples}")
+        print(
+            f"DBSCAN fitted with eps = {self.eps:.4f}, min_samples = {self.min_samples}"
+        )
+        print(f"Number of clusters found: {self.n_clusters}")
+        print(f"Number of noise points: {self.n_noise}")
 
     def get_model_params(self) -> Dict[str, Any]:
         """
-        Retrieve key parameters and results from the fitted DBSCAN model.
+        Get parameters of the fitted DBSCAN model.
 
         Returns:
             Dict[str, Any]:
-                - model_type (str): "dbscan"
-                - eps (float): The final eps used
-                - min_samples (int): The final min_samples used
-                - n_clusters (int): Number of clusters found (excluding noise)
-                - n_noise (int): Number of noise points (-1 label)
+                A dictionary containing:
+                - model_type (str)
+                - eps (float)
+                - min_samples (int)
+                - n_clusters (int)
         """
->>>>>>> 25125a23
         return {
             "eps": self.eps,
             "min_samples": self.min_samples,
-<<<<<<< HEAD
             "n_clusters": self.n_clusters,
-            "n_noise": self.n_noise,
-=======
-            "n_clusters": self.n_clusters_,
-            "n_noise": self.n_noise_,
->>>>>>> 25125a23
         }